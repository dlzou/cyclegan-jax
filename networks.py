--- conflicted
+++ resolved
@@ -1,4 +1,3 @@
-<<<<<<< HEAD
 """ Network components used by GAN.
 
 References:
@@ -20,7 +19,7 @@
     The generator would...
     """
     
-    def __init__(self, input_nc, output_nc, ngf=64, n_blocks=6):
+    def __init__(self, output_nc, ngf=64, n_res_blocks=6, use_dropout=True):
         """docstring"""
         super().__init__() # needed?
         model = [
@@ -28,30 +27,58 @@
             nn.GroupNorm(group_size=1), # instance norm
             nn.relu,
         ]
-        self.model = nn.Sequential(*model)
 
         # Downsampling layers.
         n_downsample_layers = 2
         for i in range(n_downsample_layers):
             mult = 2 ** i
             model += [
-                nn.Conv(features=ngf * mult * 2, kernel_size=[3, 3], padding=[(1, 1), (1, 1)]),
-                nn.GroupNorm(group_size=1), # instance norm nn.relu,
+                nn.Conv(features=ngf * mult * 2, kernel_size=[3, 3], strides=2, padding=[(1, 1), (1, 1)]),
+                nn.GroupNorm(group_size=1), # instance norm
                 nn.relu,
             ]
         
         # Resnet transformation blocks.
+        mult = 2 ** n_downsample_layers
+        for i in range(n_res_blocks):
+            model += [ResnetBlock(ngf * mult, use_dropout)]
         
         # Upsampling layers.
+        for i in range(n_downsample_layers):
+            mult = 2 ** (n_downsample_layers - i)
+            model += [
+                nn.ConvTranspose(features=(ngf * mult) // 2, kernel_size=[3, 3], strides=2, padding=[(1, 1), (1, 1)]),
+                nn.GroupNorm(group_size=1), # instance norm
+                nn.relu,
+            ]
+        model += [nn.Conv(features=output_nc, kernel_size=[7, 7], padding=0)]
+        model += [nn.activation.tanh]
+        
+        self.model = nn.Sequential(*model)
     
     def forward(self, input):
-        return self.mdoel(input)
+        return self.model(input)
 
 
 class ResnetBlock(nn.Module):
 
-    def __init__(self):
-        pass
+    def __init__(self, features, use_dropout):
+        super().__init__()
+        model = [
+            nn.Conv(features=features, kernel_size=[3, 3], padding=[(1, 1), (1, 1)]),
+            nn.GroupNorm(group_size=1), # instance norm
+            nn.relu,
+        ]
+        if use_dropout:
+            model += [nn.Dropout(0.5)]
+        model += [
+            nn.Conv(features=features, kernel_size=[3, 3], padding=[(1, 1), (1, 1)]),
+            nn.GroupNorm(group_size=1), # instance norm
+        ]
+        self.model = nn.Sequential(*model)
+    
+    def forward(self, input):
+        return input + self.model(input)
 
 
 class Discriminator(nn.Module):
@@ -140,144 +167,4 @@
     Simple L1 Loss, optax doesn't have L1 loss. 
     """
     def __init__():
-=======
-""" Network components used by GAN.
-
-References:
-    Author's implementation in PyTorch:
-    https://github.com/junyanz/pytorch-CycleGAN-and-pix2pix/blob/e2c7618a2f2bf4ee012f43f96d1f62fd3c3bec89/models/networks.py
-
-    Blog post:
-    https://hardikbansal.github.io/CycleGANBlog/
-"""
-
-import numpy as np
-import jax
-import jax.numpy as jnp
-import flax.linen as nn
-
-
-class Generator(nn.Module):
-    """
-    The generator would...
-    """
-    
-    def __init__(self, output_nc, ngf=64, n_res_blocks=6, use_dropout=True):
-        """docstring"""
-        super().__init__() # needed?
-        model = [
-            nn.Conv(features=ngf, kernel_size=[7, 7], padding=[(3, 3), (3, 3)]),
-            nn.GroupNorm(group_size=1), # instance norm
-            nn.relu,
-        ]
-
-        # Downsampling layers.
-        n_downsample_layers = 2
-        for i in range(n_downsample_layers):
-            mult = 2 ** i
-            model += [
-                nn.Conv(features=ngf * mult * 2, kernel_size=[3, 3], strides=2, padding=[(1, 1), (1, 1)]),
-                nn.GroupNorm(group_size=1), # instance norm
-                nn.relu,
-            ]
-        
-        # Resnet transformation blocks.
-        mult = 2 ** n_downsample_layers
-        for i in range(n_res_blocks):
-            model += [ResnetBlock(ngf * mult, use_dropout)]
-        
-        # Upsampling layers.
-        for i in range(n_downsample_layers):
-            mult = 2 ** (n_downsample_layers - i)
-            model += [
-                nn.ConvTranspose(features=(ngf * mult) // 2, kernel_size=[3, 3], strides=2, padding=[(1, 1), (1, 1)]),
-                nn.GroupNorm(group_size=1), # instance norm
-                nn.relu,
-            ]
-        model += [nn.Conv(features=output_nc, kernel_size=[7, 7], padding=0)]
-        model += [nn.activation.tanh]
-        
-        self.model = nn.Sequential(*model)
-    
-    def forward(self, input):
-        return self.model(input)
-
-
-class ResnetBlock(nn.Module):
-
-    def __init__(self, features, use_dropout):
-        super().__init__()
-        model = [
-            nn.Conv(features=features, kernel_size=[3, 3], padding=[(1, 1), (1, 1)]),
-            nn.GroupNorm(group_size=1), # instance norm
-            nn.relu,
-        ]
-        if use_dropout:
-            model += [nn.Dropout(0.5)]
-        model += [
-            nn.Conv(features=features, kernel_size=[3, 3], padding=[(1, 1), (1, 1)]),
-            nn.GroupNorm(group_size=1), # instance norm
-        ]
-        self.model = nn.Sequential(*model)
-    
-    def forward(self, input):
-        return input + self.model(input)
-
-
-class Discriminator(nn.Module):
-    """
-    The discriminator would take an image input and predict if it's an original 
-    or the output from the generator.
-    """
-    def __init__(self, input_nc, ndf, netD="n_layers", n_layers_D=3, norm='batch', init_type='normal', init_gain=0.02):
-        """Initialize a Discriminator instance.
-
-        Parameters:
-            input_nc (int)     -- the number of channels in input images
-            ndf (int)          -- the number of filters in the first conv layer
-            netD (str)         -- the architecture's name: basic | n_layers | pixel
-            n_layers_D (int)   -- the number of conv layers in the discriminator; effective when netD=='n_layers'
-            norm (str)         -- the type of normalization layers used in the network.
-            init_type (str)    -- the name of the initialization method.
-            init_gain (float)  -- scaling factor for normal, xavier and orthogonal.
-            gpu_ids (int list) -- which GPUs the network runs on: e.g., 0,1,2
-        """
-        net = None
-        norm_layer = nn.GroupNorm(group_size=1) #only use groupnorm at this stage
-        use_bias = False
-        
-        if netD == "n_layers" or "basic": #build N_layer discriminator
-            kw, padw = 4, 1 #kernel width, padding width
-            sequence = [nn.Conv(input_nc, kw, 2, padw), nn.PReLU(negative_slope_init=0.2)]
-    pass
-
-
-
-
-class GanLoss(nn.Module):
-    """Define different GAN objectives.
-    The GANLoss class abstracts away the need to create the target label tensor
-    that has the same size as the input.
-    """
-    
-    # TODO: Add gan_mode later
-    def __init__(self, gan_mode, target_real_label=1.0, target_fake_label=0.0):
-                """ Initialize the GANLoss class.
-        Parameters:
-            gan_mode (str) - - the type of GAN objective. It currently supports vanilla, lsgan, and wgangp.
-            target_real_label (bool) - - label for a real image
-            target_fake_label (bool) - - label of a fake image
-        Note: Do not use sigmoid as the last layer of Discriminator.
-        LSGAN needs no sigmoid. vanilla GANs will handle it with BCEWithLogitsLoss.
-        """
-        
-    # TODO: Complete GAN Loss, reference here: 
-    # https://github.com/junyanz/pytorch-CycleGAN-and-pix2pix/blob/e2c7618a2f2bf4ee012f43f96d1f62fd3c3bec89/models/networks.py#L210
-
-class L1Loss(nn.Module):
-    """
-    Simple L1 Loss, optax doesn't have L1 loss. 
-    """
-    def __init__():
->>>>>>> 0a67c98c
         pass 